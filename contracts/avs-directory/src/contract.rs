use crate::{
    error::ContractError,
    msg::{ExecuteMsg, InstantiateMsg, QueryMsg, OperatorStatusResponse, SignatureWithSaltAndExpiry},
    state::{OperatorAVSRegistrationStatus, AVSDirectoryStorage},
    utils::{calculate_digest_hash, recover},
};  
use cosmwasm_std::{
    entry_point, to_json_binary, Binary, Deps, DepsMut, Env, MessageInfo, Response, StdResult, Uint64, Addr,
};
use cw2::set_contract_version;

const CONTRACT_NAME: &str = env!("CARGO_PKG_NAME");
const CONTRACT_VERSION: &str = env!("CARGO_PKG_VERSION");

#[cfg_attr(not(feature = "library"), entry_point)]
pub fn instantiate(
    deps: DepsMut,
    _env: Env,
    _info: MessageInfo,
    msg: InstantiateMsg,
) -> Result<Response, ContractError> {
    set_contract_version(deps.storage, CONTRACT_NAME, CONTRACT_VERSION)?;

    let owner = msg.initial_owner;
    let delegation_manager = msg.delegation_manager;
    deps.storage.set(b"owner", owner.as_bytes());

    let storage = AVSDirectoryStorage::default();
    storage.delegation_manager.save(deps.storage, &delegation_manager)?;

    Ok(Response::new()
        .add_attribute("method", "instantiate")
        .add_attribute("owner", owner))
}

#[cfg_attr(not(feature = "library"), entry_point)]
pub fn execute(
    deps: DepsMut,
    env: Env,
    info: MessageInfo,
    msg: ExecuteMsg,
) -> Result<Response, ContractError> {
    match msg {
        ExecuteMsg::RegisterOperatorToAVS { operator, signature } => {
            register_operator(deps, env, info, operator, signature)
        }
        ExecuteMsg::DeregisterOperatorFromAVS { operator } => deregister_operator(deps, env, info, operator),
        ExecuteMsg::UpdateAVSMetadataURI { metadata_uri } => update_metadata_uri(info, metadata_uri),
        ExecuteMsg::CancelSalt { salt } => cancel_salt(deps, env, info, salt),
        ExecuteMsg::TransferOwnership { new_owner } => transfer_ownership(deps, info, new_owner),
    }
}

pub fn register_operator(
    deps: DepsMut,
    env: Env,
    info: MessageInfo,
    operator: Addr,
    operator_signature: SignatureWithSaltAndExpiry,
) -> Result<Response, ContractError> {
    let current_time: Uint64 = env.block.time.seconds().into();

    if operator_signature.expiry < current_time {
        return Err(ContractError::SignatureExpired {});
    }

    let storage = AVSDirectoryStorage::default();

    if storage.load_status(deps.storage, info.sender.clone(), operator.clone()).is_ok() {
        return Err(ContractError::OperatorAlreadyRegistered {});
    }

    if storage.is_salt_spent(deps.storage, operator.clone(), operator_signature.salt.clone())? {
        return Err(ContractError::SaltAlreadySpent {});
    }

    let chain_id: u64 = env.block.chain_id.parse().unwrap_or(0);

    let message_bytes = calculate_digest_hash(
        &operator,
        &info.sender,
        &operator_signature.salt,
        operator_signature.expiry.u64(),
        chain_id,
        &env,
    );

    if !recover(&message_bytes, &operator_signature.signature, &operator)? {
        return Err(ContractError::InvalidSignature {});
    }

    storage.save_status(deps.storage, info.sender.clone(), operator.clone(), OperatorAVSRegistrationStatus::Registered)?;

    storage.save_salt(deps.storage, operator.clone(), operator_signature.salt.clone())?;

    println!("register_operator: operator = {}", operator); // 添加打印
    Ok(Response::new()
        .add_attribute("method", "register_operator")
        .add_attribute("operator", operator.to_string())
        .add_attribute("avs", info.sender.to_string()))
}

pub fn deregister_operator(
    deps: DepsMut,
    _env: Env,
    info: MessageInfo,
    operator: Addr,
) -> Result<Response, ContractError> {
    let storage = AVSDirectoryStorage::default();

    if let Ok(status) = storage.load_status(deps.storage, info.sender.clone(), operator.clone()) {
        if status == OperatorAVSRegistrationStatus::Registered {
            storage.save_status(deps.storage, info.sender.clone(), operator.clone(), OperatorAVSRegistrationStatus::Unregistered)?;

            return Ok(Response::new()
                .add_attribute("method", "deregister_operator")
                .add_attribute("operator", operator.to_string())
                .add_attribute("avs", info.sender.to_string()));
        }
    }

    Err(ContractError::OperatorNotRegistered {})
}

pub fn update_metadata_uri(
    info: MessageInfo,
    metadata_uri: String,
) -> Result<Response, ContractError> {
    Ok(Response::new()
        .add_attribute("method", "update_metadata_uri")
        .add_attribute("avs", info.sender.to_string())
        .add_attribute("metadata_uri", metadata_uri))
}

pub fn cancel_salt(
    deps: DepsMut,
    _env: Env,
    info: MessageInfo,
    salt: Binary,
) -> Result<Response, ContractError> {
    let storage = AVSDirectoryStorage::default();

    if storage.is_salt_spent(deps.storage, info.sender.clone(), salt.clone())? {
        return Err(ContractError::SaltAlreadySpent {});
    }

    storage.save_salt(deps.storage, info.sender.clone(), salt.clone())?;

    Ok(Response::new()
        .add_attribute("method", "cancel_salt")
        .add_attribute("operator", info.sender.to_string())
        .add_attribute("salt", salt.to_base64()))
}

pub fn transfer_ownership(
    deps: DepsMut,
    info: MessageInfo,
    new_owner: Addr,
) -> Result<Response, ContractError> {
    // Load current owner from storage
    let current_owner = deps.storage.get(b"owner").unwrap();
    
    // Ensure only current owner can transfer ownership
    if current_owner != info.sender.as_bytes() {
        return Err(ContractError::Unauthorized {});
    }

    // Update owner in storage
    deps.storage.set(b"owner", new_owner.as_bytes());

    Ok(Response::new()
        .add_attribute("method", "transfer_ownership")
        .add_attribute("new_owner", new_owner.to_string()))
}

#[cfg_attr(not(feature = "library"), entry_point)]
pub fn query(deps: Deps, _env: Env, msg: QueryMsg) -> StdResult<Binary> {
    match msg {
        QueryMsg::QueryOperator { avs, operator } => {
            to_json_binary(&query_operator(deps, avs, operator)?)
        },
    }
}

fn query_operator(deps: Deps, user_addr: Addr, operator: Addr) -> StdResult<OperatorStatusResponse> {
    let storage = AVSDirectoryStorage::default();
    println!("!!!!User address: {}", user_addr);
    let status = storage.load_status(deps.storage, user_addr.clone(), operator.clone())?;
    println!("Loaded status: {:?}", status);
    Ok(OperatorStatusResponse { status })
}

#[cfg(test)]
mod tests {
    use super::*;
    use cosmwasm_std::testing::{mock_dependencies, mock_env, message_info};
<<<<<<< HEAD
    use cosmwasm_std::{Addr, Storage, Binary, Uint64, from_json};
    use secp256k1::{Secp256k1, SecretKey, PublicKey, Message};
    use bech32::{self, ToBase32, Variant};
=======
    use cosmwasm_std::{Addr, Storage, Binary, Uint64};
    use secp256k1::{Secp256k1, SecretKey, PublicKey, Message};
>>>>>>> c9a1272e

    #[test]
    fn test_instantiate() {
        let mut deps = mock_dependencies();
        let env = mock_env();
        let info = message_info(&Addr::unchecked("creator"), &[]);

        let msg = InstantiateMsg {
            initial_owner: Addr::unchecked("owner"),
            delegation_manager: Addr::unchecked("delegation_manager"),
        };

        let res = instantiate(deps.as_mut(), env, info, msg).unwrap();

        assert_eq!(res.attributes.len(), 2);
        assert_eq!(res.attributes[0].key, "method");
        assert_eq!(res.attributes[0].value, "instantiate");
        assert_eq!(res.attributes[1].key, "owner");
        assert_eq!(res.attributes[1].value, "owner");

        let owner = deps.storage.get(b"owner").unwrap();
        assert_eq!(owner, b"owner");

        let storage = AVSDirectoryStorage::default();
        let delegation_manager = storage.delegation_manager.load(&deps.storage).unwrap();
        assert_eq!(delegation_manager, Addr::unchecked("delegation_manager"));
    }

    fn generate_operator() -> (Addr, SecretKey, Vec<u8>) {
        let secp = Secp256k1::new();
        let secret_key = SecretKey::from_slice(&[0xcd; 32]).unwrap();
        let public_key = PublicKey::from_secret_key(&secp, &secret_key);
<<<<<<< HEAD
        let operator_bytes = public_key.serialize();

        let operator_bech32 = bech32::encode("osmo", operator_bytes.to_base32(), Variant::Bech32).unwrap();
        let operator = Addr::unchecked(operator_bech32);
        println!("Operator Address: {:?}", operator);

=======
        let operator_bytes = public_key.serialize(); 
    
        let operator = Addr::unchecked(hex::encode(operator_bytes));
>>>>>>> c9a1272e
        (operator, secret_key, operator_bytes.to_vec())
    }
    
    fn mock_signature_with_message(
        operator: &Addr,
        sender: &Addr,
        salt: &str,
        expiry: u64,
        chain_id: u64,
        _contract_addr: &Addr,
        secret_key: &SecretKey,
    ) -> SignatureWithSaltAndExpiry {
        let env = mock_env();
        let message_bytes = calculate_digest_hash(
            operator,
            sender,
            &Binary::from(salt.as_bytes()),
            expiry,
            chain_id,
            &env,
        );
<<<<<<< HEAD

=======
    
        println!("Message Hash: {:?}", message_bytes);
        println!("Operator: {:?}", operator);

    
>>>>>>> c9a1272e
        let secp = Secp256k1::new();
        let message = Message::from_digest_slice(&message_bytes).expect("32 bytes");
        let signature = secp.sign_ecdsa(&message, secret_key);
        let signature_bytes = signature.serialize_compact().to_vec();
<<<<<<< HEAD

=======
    
        println!("Signature: {:?}", signature_bytes);
    
>>>>>>> c9a1272e
        SignatureWithSaltAndExpiry {
            salt: Binary::from(salt.as_bytes()),
            expiry: Uint64::from(expiry),
            signature: Binary::from(signature_bytes),
        }
    }
    
    #[test]
    fn test_register_operator() {
        let mut deps = mock_dependencies();
        let env = mock_env();
        let info = message_info(&Addr::unchecked("creator"), &[]);
    
        let (operator, secret_key, public_key_bytes) = generate_operator();
        println!("Operator Address: {:?}", operator);
        println!("Secret Key: {:?}", secret_key);
        println!("Public Key Bytes: {:?}", public_key_bytes);
    
        let current_time = env.block.time.seconds();
        let expiry = current_time + 1000;
        let salt = "salt";
        let chain_id: u64 = 0;
        let contract_addr = env.contract.address.clone();
        let signature = mock_signature_with_message(&operator, &info.sender, salt, expiry, chain_id, &contract_addr, &secret_key);
    
        println!("Operator: {:?}", operator);
        println!("Signature: {:?}", signature);
    
        let instantiate_msg = InstantiateMsg {
            initial_owner: Addr::unchecked("owner"),
            delegation_manager: Addr::unchecked("delegation_manager"),
        };
        instantiate(deps.as_mut(), env.clone(), info.clone(), instantiate_msg).unwrap();
    
        let msg = ExecuteMsg::RegisterOperatorToAVS {
            operator: operator.clone(),
            signature: signature.clone(),
        };
        let res = execute(deps.as_mut(), env.clone(), info.clone(), msg);
    
        if let Err(ref err) = res {
            println!("Error: {:?}", err);
        }
    
        assert!(res.is_ok());
    
        let res = res.unwrap();
        assert_eq!(res.attributes.len(), 3);
        assert_eq!(res.attributes[0].key, "method");
        assert_eq!(res.attributes[0].value, "register_operator");
        assert_eq!(res.attributes[1].key, "operator");
        assert_eq!(res.attributes[1].value, operator.to_string());
        assert_eq!(res.attributes[2].key, "avs");
        assert_eq!(res.attributes[2].value, info.sender.to_string());
    
        let storage = AVSDirectoryStorage::default();
        let status = storage.load_status(&deps.storage, info.sender.clone(), operator.clone()).unwrap();
        assert_eq!(status, OperatorAVSRegistrationStatus::Registered);
    
        let is_salt_spent = storage.is_salt_spent(&deps.storage, operator.clone(), Binary::from(salt.as_bytes())).unwrap();
        assert!(is_salt_spent);
    }

    #[test]
    fn test_deregister_operator() {
        let mut deps = mock_dependencies();
        let env = mock_env();
        let info = message_info(&Addr::unchecked("creator"), &[]);

        let (operator, secret_key, public_key_bytes) = generate_operator();
        println!("Operator Address: {:?}", operator);
        println!("Secret Key: {:?}", secret_key);
        println!("Public Key Bytes: {:?}", public_key_bytes);

        let current_time = env.block.time.seconds();
        let expiry = current_time + 1000;
        let salt = "salt";
        let chain_id: u64 = 0;
        let contract_addr = env.contract.address.clone();
        let signature = mock_signature_with_message(&operator, &info.sender, salt, expiry, chain_id, &contract_addr, &secret_key);

        println!("Operator: {:?}", operator);
        println!("Signature: {:?}", signature);

        let instantiate_msg = InstantiateMsg {
            initial_owner: Addr::unchecked("owner"),
            delegation_manager: Addr::unchecked("delegation_manager"),
        };
        instantiate(deps.as_mut(), env.clone(), info.clone(), instantiate_msg).unwrap();

        let register_msg = ExecuteMsg::RegisterOperatorToAVS {
            operator: operator.clone(),
            signature: signature.clone(),
        };
        let res = execute(deps.as_mut(), env.clone(), info.clone(), register_msg);
        assert!(res.is_ok());

        let deregister_msg = ExecuteMsg::DeregisterOperatorFromAVS {
            operator: operator.clone(),
        };
        let res = execute(deps.as_mut(), env.clone(), info.clone(), deregister_msg);

        if let Err(ref err) = res {
            println!("Error: {:?}", err);
        }

        assert!(res.is_ok());

        let res = res.unwrap();
        assert_eq!(res.attributes.len(), 3);
        assert_eq!(res.attributes[0].key, "method");
        assert_eq!(res.attributes[0].value, "deregister_operator");
        assert_eq!(res.attributes[1].key, "operator");
        assert_eq!(res.attributes[1].value, operator.to_string());
        assert_eq!(res.attributes[2].key, "avs");
        assert_eq!(res.attributes[2].value, info.sender.to_string());

        let storage = AVSDirectoryStorage::default();
        let status = storage.load_status(&deps.storage, info.sender.clone(), operator.clone()).unwrap();
        assert_eq!(status, OperatorAVSRegistrationStatus::Unregistered);
    }

    #[test]
    fn test_update_metadata_uri() {
        let mut deps = mock_dependencies();
        let env = mock_env();
        let info = message_info(&Addr::unchecked("creator"), &[]);
        let metadata_uri = "http://metadata.uri".to_string();

        let msg = ExecuteMsg::UpdateAVSMetadataURI {
            metadata_uri: metadata_uri.clone(),
        };
        let res = execute(deps.as_mut(), env, info.clone(), msg);

        if let Err(ref err) = res {
            println!("Error: {:?}", err);
        }

        assert!(res.is_ok());

        let res = res.unwrap();
        assert_eq!(res.attributes.len(), 3);
        assert_eq!(res.attributes[0].key, "method");
        assert_eq!(res.attributes[0].value, "update_metadata_uri");
        assert_eq!(res.attributes[1].key, "avs");
        assert_eq!(res.attributes[1].value, info.sender.to_string());
        assert_eq!(res.attributes[2].key, "metadata_uri");
        assert_eq!(res.attributes[2].value, metadata_uri);
    }

    #[test]
    fn test_cancel_salt() {
        let mut deps = mock_dependencies();
        let env = mock_env();
        let info = message_info(&Addr::unchecked("creator"), &[]);
        let salt = Binary::from("unique_salt".as_bytes());

        let storage = AVSDirectoryStorage::default();
        let is_salt_spent = storage.is_salt_spent(&deps.storage, info.sender.clone(), salt.clone()).unwrap();
        assert!(!is_salt_spent);

        let msg = ExecuteMsg::CancelSalt {
            salt: salt.clone(),
        };
        let res = execute(deps.as_mut(), env.clone(), info.clone(), msg);

        if let Err(ref err) = res {
            println!("Error: {:?}", err);
        }

        assert!(res.is_ok());

        let is_salt_spent = storage.is_salt_spent(&deps.storage, info.sender.clone(), salt.clone()).unwrap();
        assert!(is_salt_spent);

        let res = res.unwrap();
        assert_eq!(res.attributes.len(), 3);
        assert_eq!(res.attributes[0].key, "method");
        assert_eq!(res.attributes[0].value, "cancel_salt");
        assert_eq!(res.attributes[1].key, "operator");
        assert_eq!(res.attributes[1].value, info.sender.to_string());
        assert_eq!(res.attributes[2].key, "salt");
        assert_eq!(res.attributes[2].value, salt.to_base64());
    }

    #[test]
    fn test_transfer_ownership() {
        let mut deps = mock_dependencies();
        let env = mock_env();
        let owner = Addr::unchecked("owner");
        let info = message_info(&Addr::unchecked(owner.as_str()), &[]);
        let new_owner = Addr::unchecked("new_owner");
    
        let instantiate_msg = InstantiateMsg {
            initial_owner: owner.clone(),
            delegation_manager: Addr::unchecked("delegation_manager"),
        };
        instantiate(deps.as_mut(), env.clone(), info.clone(), instantiate_msg).unwrap();
    
        let msg = ExecuteMsg::TransferOwnership {
            new_owner: new_owner.clone(),
        };
        let res = execute(deps.as_mut(), env.clone(), info.clone(), msg);
    
        if let Err(ref err) = res {
            println!("Error: {:?}", err);
        }
    
        assert!(res.is_ok());
    
        let res = res.unwrap();
        assert_eq!(res.attributes.len(), 2);
        assert_eq!(res.attributes[0].key, "method");
        assert_eq!(res.attributes[0].value, "transfer_ownership");
        assert_eq!(res.attributes[1].key, "new_owner");
        assert_eq!(res.attributes[1].value, new_owner.to_string());
    
        let owner = deps.storage.get(b"owner").unwrap();
        assert_eq!(owner, new_owner.as_bytes());
    }

    #[test]
    fn test_query_operator() {
        let mut deps = mock_dependencies();
        let env = mock_env();
        let info = message_info(&Addr::unchecked("creator"), &[]);

        let (operator, secret_key, _public_key_bytes) = generate_operator();
        println!("Operator Address: {:?}", operator);
        println!("Secret Key: {:?}", secret_key);

        let current_time = env.block.time.seconds();
        let expiry = current_time + 1000;
        let salt = "salt";
        let chain_id: u64 = 0;
        let contract_addr = env.contract.address.clone();
        let signature = mock_signature_with_message(&operator, &info.sender, salt, expiry, chain_id, &contract_addr, &secret_key);

        println!("Operator: {:?}", operator);
        println!("Signature: {:?}", signature);

        let instantiate_msg = InstantiateMsg {
            initial_owner: Addr::unchecked("owner"),
            delegation_manager: Addr::unchecked("delegation_manager"),
        };
        instantiate(deps.as_mut(), env.clone(), info.clone(), instantiate_msg).unwrap();

        let msg = ExecuteMsg::RegisterOperatorToAVS {
            operator: operator.clone(),
            signature: signature.clone(),
        };
        let res = execute(deps.as_mut(), env.clone(), info.clone(), msg);

        if let Err(ref err) = res {
            println!("Error: {:?}", err);
        }

        assert!(res.is_ok());

        let res = res.unwrap();
        assert_eq!(res.attributes.len(), 3);
        assert_eq!(res.attributes[0].key, "method");
        assert_eq!(res.attributes[0].value, "register_operator");
        assert_eq!(res.attributes[1].key, "operator");
        assert_eq!(res.attributes[1].value, operator.to_string());
        assert_eq!(res.attributes[2].key, "avs");
        assert_eq!(res.attributes[2].value, info.sender.to_string());

        let storage = AVSDirectoryStorage::default();
        let status = storage.load_status(&deps.storage, info.sender.clone(), operator.clone()).unwrap();
        assert_eq!(status, OperatorAVSRegistrationStatus::Registered);

        let is_salt_spent = storage.is_salt_spent(&deps.storage, operator.clone(), Binary::from(salt.as_bytes())).unwrap();
        assert!(is_salt_spent);

        let query_msg = QueryMsg::QueryOperator {
            avs: info.sender.clone(),
            operator: operator.clone(),
        };
        let query_res: OperatorStatusResponse = from_json(query(deps.as_ref(), env, query_msg).unwrap()).unwrap();
        println!("Query result: {:?}", query_res);

        assert_eq!(query_res.status, OperatorAVSRegistrationStatus::Registered);
    }
} 
<|MERGE_RESOLUTION|>--- conflicted
+++ resolved
@@ -194,14 +194,9 @@
 mod tests {
     use super::*;
     use cosmwasm_std::testing::{mock_dependencies, mock_env, message_info};
-<<<<<<< HEAD
     use cosmwasm_std::{Addr, Storage, Binary, Uint64, from_json};
     use secp256k1::{Secp256k1, SecretKey, PublicKey, Message};
     use bech32::{self, ToBase32, Variant};
-=======
-    use cosmwasm_std::{Addr, Storage, Binary, Uint64};
-    use secp256k1::{Secp256k1, SecretKey, PublicKey, Message};
->>>>>>> c9a1272e
 
     #[test]
     fn test_instantiate() {
@@ -234,18 +229,12 @@
         let secp = Secp256k1::new();
         let secret_key = SecretKey::from_slice(&[0xcd; 32]).unwrap();
         let public_key = PublicKey::from_secret_key(&secp, &secret_key);
-<<<<<<< HEAD
         let operator_bytes = public_key.serialize();
 
         let operator_bech32 = bech32::encode("osmo", operator_bytes.to_base32(), Variant::Bech32).unwrap();
         let operator = Addr::unchecked(operator_bech32);
         println!("Operator Address: {:?}", operator);
 
-=======
-        let operator_bytes = public_key.serialize(); 
-    
-        let operator = Addr::unchecked(hex::encode(operator_bytes));
->>>>>>> c9a1272e
         (operator, secret_key, operator_bytes.to_vec())
     }
     
@@ -267,26 +256,18 @@
             chain_id,
             &env,
         );
-<<<<<<< HEAD
-
-=======
     
         println!("Message Hash: {:?}", message_bytes);
         println!("Operator: {:?}", operator);
 
     
->>>>>>> c9a1272e
         let secp = Secp256k1::new();
         let message = Message::from_digest_slice(&message_bytes).expect("32 bytes");
         let signature = secp.sign_ecdsa(&message, secret_key);
         let signature_bytes = signature.serialize_compact().to_vec();
-<<<<<<< HEAD
-
-=======
     
         println!("Signature: {:?}", signature_bytes);
     
->>>>>>> c9a1272e
         SignatureWithSaltAndExpiry {
             salt: Binary::from(salt.as_bytes()),
             expiry: Uint64::from(expiry),
